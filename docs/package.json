{
  "name": "strapi-docs",
<<<<<<< HEAD
  "version": "4.3.6",
=======
  "version": "4.3.7",
>>>>>>> 84b813d7
  "main": "index.js",
  "scripts": {
    "dev": "yarn create:config-file && vuepress dev",
    "dev:dev": "yarn create:dev-config-file && vuepress dev",
    "dev:user": "yarn create:user-config-file && vuepress dev",
    "build": "yarn create:config-file && vuepress build",
    "check-links": "vuepress check-md",
    "create:config-file": "node ./scripts/create-main-config-file.js",
    "create:dev-config-file": "node ./scripts/create-developer-docs-config-file.js",
    "create:user-config-file": "node ./scripts/create-user-docs-config-file.js"
  },
  "dependencies": {
    "@vuepress/plugin-html-redirect": "^0.1.4",
    "@vuepress/plugin-medium-zoom": "^1.8.2",
    "markdown-it-include": "^2.0.0",
    "vuepress": "^1.8.2",
    "vuepress-plugin-code-copy": "^1.0.6",
    "vuepress-plugin-element-tabs": "^0.2.8",
    "vuepress-plugin-font-awesome": "1.90.6",
    "vuepress-plugin-seo": "^0.1.4"
  },
  "devDependencies": {
    "@vuepress/plugin-back-to-top": "^1.8.2",
    "vuepress-plugin-check-md": "^0.0.2",
    "vuepress-plugin-container": "^2.1.5"
  },
  "bugs": {
    "url": "https://github.com/strapi/documentation/issues"
  },
  "repository": {
    "type": "git",
    "url": "git://github.com/strapi/documentation.git"
  },
  "author": {
    "name": "Strapi Solutions SAS",
    "email": "hi@strapi.io",
    "url": "https://strapi.io"
  },
  "maintainers": [
    {
      "name": "Strapi Solutions SAS",
      "email": "hi@strapi.io",
      "url": "https://strapi.io"
    }
  ],
  "license": "MIT",
  "engines": {
    "node": "14.x.x",
    "npm": ">=6.0.0"
  }
}<|MERGE_RESOLUTION|>--- conflicted
+++ resolved
@@ -1,10 +1,6 @@
 {
   "name": "strapi-docs",
-<<<<<<< HEAD
-  "version": "4.3.6",
-=======
   "version": "4.3.7",
->>>>>>> 84b813d7
   "main": "index.js",
   "scripts": {
     "dev": "yarn create:config-file && vuepress dev",
