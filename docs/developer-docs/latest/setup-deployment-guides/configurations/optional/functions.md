--- conflicted
+++ resolved
@@ -88,8 +88,6 @@
 };
 ```
 
-<<<<<<< HEAD
-=======
 </code-block>
 
 <code-block title="TYPESCRIPT">
@@ -103,7 +101,6 @@
 </code-block>
 </code-group>
 
->>>>>>> b5210ec9
 ## Destroy
 
 The `destroy` function, found in `./src/index.js` (or in `./src/index.ts`), is an asynchronous function that runs before the application gets shut down.
