--- conflicted
+++ resolved
@@ -3,55 +3,9 @@
 description: Quickly deploy a Strapi application on DigitalOcean by simply using their One-click button.
 ---
 
-<<<<<<< HEAD
-<style lang="scss" scoped>
-/*
-    We override the :::warning and :::danger callouts for specific uses here.
-    The CSS is scoped so this won't affect the rest of the docs.
-
-    Eventually this will be turned into custom blocks or VuePress components,
-    once I understand better how markdown-it and markdown-it-custom-block work.
-  */
-  .custom-block.tip {
-    border-left-width: .25rem;
-    background-color: #f8f8f8;
-    border-color: #bbbbba;
-    /* margin-top: 2em; */
-    /* margin-bottom: 2em; */
-
-    .custom-block-title, p, li {
-      color: rgb(44, 62, 80);
-    }
-    a {
-      color: #007eff;
-    }
-  }
-
-  .custom-block.danger {
-    border-left-width: .25rem;
-    background-color: rgba(129,107,250, .05);
-    margin-top: 2em;
-    margin-bottom: 2em;
-    border-color: rgb(129,107,250);
-
-    .custom-block-title, p, li {
-      color: rgb(44, 62, 80);
-    }
-    a {
-      color: #007eff;
-    }
-    .custom-block-title {
-      color: rgb(129,107,250);
-      font-weight: bold;
-    }
-  }
-</style>
-
-=======
->>>>>>> b55e21ed
 # DigitalOcean One-click
 
-::: warning
+::: caution
  The one-click install droplet is currently missing from DigitalOcean's marketplace. We are actively working with them on this issue and recommend you to use another installation method in the meantime.
  :::
 
@@ -59,11 +13,7 @@
 
 DigitalOcean is a cloud platform that helps to deploy and scale applications by offering an Infrastructure as a Service (IaaS) platform for developers.
 
-<<<<<<< HEAD
-:::tip PREREQUISITES
-=======
-::: prerequisites PREREQUISITES
->>>>>>> b55e21ed
+::: prerequisites
 A DigitalOcean account is necessary to follow this installation guide. Please visit the [DigitalOcean website](https://try.digitalocean.com/strapi/) to create an account if you don't already have one.
 :::
 
