---
title: Heroku Deployment - Strapi Developer Docs
description: Learn in this guide how to deploy your Strapi application on Heroku.
canonicalUrl: https://docs.strapi.io/developer-docs/latest/setup-deployment-guides/deployment/hosting-guides/heroku.html
---

# Deploy to Heroku

The purpose of this guide is to allow users to deploy Strapi applications on Heroku. This guide uses the Heroku CLI tool with a PostgreSQL database provided by Heroku. There are other options for how to deploy to Heroku available in the [Heroku documentation](link here).

::: caution
For security reasons, the Content-type Builder is disabled in production. Changes to the content structure should be developed locally and then deployed to production.
:::

<<<<<<< HEAD
## Prepare the deployment
=======
Your local development environment is now set-up and configured to work with Heroku. You have a new Strapi project and a new Heroku app ready to be configured to work with a database and with each other.

### 7. Heroku Database set-up

Below you will find database options, when working with Heroku. Please choose the correct database (e.g. PostgreSQL) and follow those instructions.

:::::: tabs card

::::: tab PostgreSQL

## Heroku Postgres

Follow these steps to deploy your Strapi app to Heroku using **PostgreSQL**:

### 1. Install the [Heroku Postgres addon](https://elements.heroku.com/addons/heroku-postgresql) for using Postgres.

To make things even easier, Heroku provides a powerful addon system. In this section, you are going to use the Heroku Postgres addon. The most basic plan is "Mini", which costs $5/mo. If you plan to deploy your app in production, check the row limit and storage capacity as you may want to upgrade to a higher plan.

`Path: ./my-project/`

```bash
heroku addons:create heroku-postgresql:hobby-dev
```

### 2. Retrieve database credentials

The add-on automatically exposes the database credentials into a single environment variable accessible by your app. To retrieve it, type:

`Path: ./my-project/`

```bash
heroku config
```

This should print something like this: `DATABASE_URL: postgres://ebitxebvixeeqd:dc59b16dedb3a1eef84d4999sb4baf@ec2-50-37-231-192.compute-2.amazonaws.com: 5432/d516fp1u21ph7b`.

(This url is read like so: \*postgres:// **USERNAME** : **PASSWORD** @ **HOST** : **PORT** / **DATABASE_NAME\***)

### 3. Set Database variables automatically

Strapi expects a variable for each database connection configuration (host, username, etc.). So, from the url above, Strapi will deconstruct that environment variable using [pg-connection-string](https://www.npmjs.com/package/pg-connection-string) package. Heroku will sometimes change the above url, so it's best to automate the deconstruction of it, as Heroku will automatically update the `DATABASE_URL` environment variable.

Install the package:
>>>>>>> 3a765a6c

Prior  to starting the deployment process each user needs:

- a [Heroku account](https://signup.heroku.com/),
- [Git version control](https://docs.github.com/en/get-started/quickstart/set-up-git),
- an existing Strapi application.


## Setup a Strapi project for deployment

Strapi uses [environment configurations](/developer-docs/latest/setup-deployment-guides/configurations/optional/environment.md) to maintain multiple environments inside a single application. This section describes how to setup a production environment in a Strapi application.

1. Add a production configuration environment by creating a sub-directory `./config/env/production`.
2. Create `database.js` inside the `./config/env/production` directory.
3. Add the following code snippet to the `database` configuration file:

<code-group>
<code-block title="JAVASCRIPT">

```js
// path: ./config/env/production/database.js

const parse = require('pg-connection-string').parse;
const config = parse(process.env.DATABASE_URL);

module.exports = ({ env }) => ({
  connection: {
    client: 'postgres',
    connection: {
      host: config.host,
      port: config.port,
      database: config.database,
      user: config.user,
      password: config.password,
      ssl: {
        rejectUnauthorized: false
      },
    },
    debug: false,
  },
});
```

</code-block>

<code-block title="TYPESCRIPT">

```js
// path: ./config/env/production/database.ts

import parse = require('pg-connection-string').parse;
const config = parse(process.env.DATABASE_URL);

export default ({ env }) => ({
  connection: {
    client: 'postgres',
    connection: {
      host: config.host,
      port: config.port,
      database: config.database,
      user: config.user,
      password: config.password,
      ssl: {
        rejectUnauthorized: false
      },
    },
    debug: false,
  },
});
```

</code-block>
</code-group>

4. Create `server.js` inside the `./config/env/production` directory.
5. Add the code snippet to the `server` configuration file:

<code-group>

<code-block title="JAVASCRIPT">

```js
// Path: ./config/env/production/server.js

module.exports = ({ env }) => ({
        proxy: true,
        url: env('APP_URL'), // replaces `host` and `port` properties in the development environment
        app: { 
          keys: env.array('APP_KEYS')
        },
    });

```

</code-block>

<code-block title="TYPESCRIPT">


```ts
// Path: ./config/env/production/server.js`
export default ({ env }) => ({
        proxy: true,
        url: env('APP_URL'), // replaces `host` and `port` properties in the development environment
        app: { 
          keys: env.array('APP_KEYS')
        },
    });
```

</code-block>
</code-group>

6. Add PostgreSQL dependencies by installing [`pg` package](https://www.npmjs.com/package/pg) and [`pg-connection-string` package](https://www.npmjs.com/package/pg-connection-string):

    <code-group>

    <code-block title="NPM">
    ```sh
    npm install pg && npm install pg-connection-string
    ```
    </code-block>

    <code-block title="YARN">
    ```sh
    yarn add pg && yarn add pg-connection-string
    ```
    </code-block>

    </code-group>

7. Add `package.json` to the end of the `.gitignore` file at the root of your Strapi project:

      ```sh
      # path: ./.gitignore
      package-lock.json
      ```
    :::note
    It is usually recommended to version the `package.json` file, but it is known to cause issues on Heroku.
    :::
8. Verify that all of the new and modified files are saved locally.
9. Commit the project to a local repository:

    ```sh
    git init
    git add .
    git commit -m "commit message"
    ```


## Create and configure a Heroku App

Deploying to Heroku requires installing the CLI tool, creating an App, connecting the App to a database, and setting environment variables. At the end of the following steps a Strapi application should be successfully deployed.

### Install and use the Heroku CLI

1. Use the following OS-specific installation instructions to install the Heroku CLI tool:

      :::: tabs card

      ::: tab Ubuntu
      Run the following from your terminal:

      ```bash
      sudo snap install --classic heroku
      ```

      :::

      ::: tab Mac
      [Download the installer](https://cli-assets.heroku.com/heroku.pkg)

      Also available via Homebrew:

      ```bash
      brew tap heroku/brew && brew install heroku
      ```

      :::

      ::: tab Windows
      Download the appropriate installer for your Windows installation:

      - [64-bit installer](https://cli-assets.heroku.com/heroku-x64.exe)
      - [32-bit installer](https://cli-assets.heroku.com/heroku-x86.exe)
        :::

      ::::

2. Login to Heroku from your CLI, following the command-line instructions:


    ```bash
    heroku login
    ```


### Create a Heroku project

Create a new Heroku project by running the following command in the root directory of your Strapi project:

```bash
# path: ./my-project/
heroku create
```

:::tip
You can use `heroku create custom-project-name`, to have Heroku create a `custom-project-name.heroku.com` URL. Otherwise, Heroku will automatically generate a random project name (and URL) for you.
:::

If you have a Heroku project app already created, you can use the following command to initialize your local project folder:

```bash
# path: ./my-project/
heroku git:remote -a your-heroku-app-name
```

Your local development environment is now set-up and configured to work with Heroku.

### Create a Heroku Database

The following command creates and connects a PostgreSQL database with your project. Consult the[ Heroku documentation](https://devcenter.heroku.com/articles/heroku-postgresql) for database plan names and costs.

```bash
#Path: ./my-project/
heroku addons:create heroku-postgresql:<PLAN_NAME>
```

You can retrieve the database credentials, which are stored as a string, with the config var name `DATABASE_URL` by running the following command in your terminal:

```bash
# path: ./my-project/
heroku config
```

The command output has the form `DATABASE_URL: postgres://ebitxebvixeeqd:dc59b16dedb3a1eef84d4999sb4baf@ec2-50-37-231-192.compute-2.amazonaws.com: 5432/d516fp1u21ph7b`. The string has the structure `postgres://USERNAME:PASSWORD@HOST:PORT/DATABASE_NAME`

### Populate the environment variables

You need to set the environment variables in Heroku for the database, server url, and secrets. The following commands set each variable:

```bash
heroku config:set MY_HEROKU_URL=$(heroku info -s | grep web_url | cut -d= -f2)
heroku config:set APP_KEYS=$(cat .env | grep APP_KEYS | cut -d= -f2-)
heroku config:set API_TOKEN_SALT=$(cat .env | grep API_TOKEN_SALT | cut -d= -f2)
heroku config:set ADMIN_JWT_SECRET=$(cat .env | grep ADMIN_JWT_SECRET | cut -d= -f2)
heroku config:set JWT_SECRET=$(cat .env | grep -w JWT_SECRET | cut -d= -f2)
heroku config:set NODE_ENV=production
```

:::tip
On Windows, variables can be set manually by running the `heroku config:set VARIABLE=your-key-here` for each variable.
:::

The following `openssl` commands will generate random new secrets (Mac and Linux only):

```bash
heroku config:set APP_KEYS=$(openssl rand -base64 32)
heroku config:set API_TOKEN_SALT=$(openssl rand -base64 32)
heroku config:set ADMIN_JWT_SECRET=$(openssl rand -base64 32)
heroku config:set JWT_SECRET=$(openssl rand -base64 32)
```

### Deploy your application to Heroku

In the project root directory run the `git push heroku HEAD:main` CLI command to push your project to the Heroku server:

```bash
# path: ./my-project/`
git push heroku HEAD:main
```

The deployment may take a few minutes. At the end, logs will display the url of your project (e.g. `https://mighty-taiga-80884.herokuapp.com`). You can also open your project using the command line:

```bash
# path: ./my-project/`
heroku open
```

If you see the Strapi Welcome page, you have correctly set-up, configured and deployed your Strapi project on Heroku. You will now need to set-up your `admin user` as the production database is brand-new and empty. Add `/admin` to the end of your website address to access the signup page.

## Project updates

When Strapi is deployed to Heroku, Heroku sets the environment variable to `NODE_ENV=production`. In `production mode` Strapi disables the content-type builder (for security reasons). Additionally, if you wanted to change the default production mode in Heroku, it wouldn't work as the file system is temporary. Strapi writes files to the server when you update the content-types and these updates would disappear when Heroku restarts the server.

Therefore, modifications that require writing to model creation or other json files, e.g. creating or changing content-types, require that you make those changes on your dev environment and then push the changes to Heroku.

As you continue developing your application with Strapi, you may want to use [version control](https://devcenter.heroku.com/articles/github-integration), or you can continue to use `git push heroku HEAD:main` to commit and push changes to Heroku directly.

`Path: ./my-project/`

```bash
git add .
git commit -am "Changes to my-project noted"
git push heroku HEAD:main
heroku open
```

::: tip
If you see the following issue while running the `git push` command: `'heroku' does not appear to be a git repository`, run the following command: `heroku git:remote -a your-app-name`.
:::

## File Uploads

Like with project updates on Heroku, the file system doesn't support local uploading of files as they will be wiped when Heroku "cycles" the dyno. This type of file system is called [ephemeral](https://devcenter.heroku.com/articles/dynos#ephemeral-filesystem), which means the file system only lasts until the dyno is restarted (with Heroku this happens any time you redeploy or during their regular restart which can happen every few hours or every day).

Due to Heroku's filesystem you need to use an upload provider such as AWS S3 or Cloudinary, which are described in the  [installing providers documentation](/developer-docs/latest/development/providers.md) and you can see a list of providers from both Strapi and the community on [npmjs.com](https://www.npmjs.com/search?q=strapi-provider-upload-&page=0&perPage=20).<|MERGE_RESOLUTION|>--- conflicted
+++ resolved
@@ -11,54 +11,6 @@
 ::: caution
 For security reasons, the Content-type Builder is disabled in production. Changes to the content structure should be developed locally and then deployed to production.
 :::
-
-<<<<<<< HEAD
-## Prepare the deployment
-=======
-Your local development environment is now set-up and configured to work with Heroku. You have a new Strapi project and a new Heroku app ready to be configured to work with a database and with each other.
-
-### 7. Heroku Database set-up
-
-Below you will find database options, when working with Heroku. Please choose the correct database (e.g. PostgreSQL) and follow those instructions.
-
-:::::: tabs card
-
-::::: tab PostgreSQL
-
-## Heroku Postgres
-
-Follow these steps to deploy your Strapi app to Heroku using **PostgreSQL**:
-
-### 1. Install the [Heroku Postgres addon](https://elements.heroku.com/addons/heroku-postgresql) for using Postgres.
-
-To make things even easier, Heroku provides a powerful addon system. In this section, you are going to use the Heroku Postgres addon. The most basic plan is "Mini", which costs $5/mo. If you plan to deploy your app in production, check the row limit and storage capacity as you may want to upgrade to a higher plan.
-
-`Path: ./my-project/`
-
-```bash
-heroku addons:create heroku-postgresql:hobby-dev
-```
-
-### 2. Retrieve database credentials
-
-The add-on automatically exposes the database credentials into a single environment variable accessible by your app. To retrieve it, type:
-
-`Path: ./my-project/`
-
-```bash
-heroku config
-```
-
-This should print something like this: `DATABASE_URL: postgres://ebitxebvixeeqd:dc59b16dedb3a1eef84d4999sb4baf@ec2-50-37-231-192.compute-2.amazonaws.com: 5432/d516fp1u21ph7b`.
-
-(This url is read like so: \*postgres:// **USERNAME** : **PASSWORD** @ **HOST** : **PORT** / **DATABASE_NAME\***)
-
-### 3. Set Database variables automatically
-
-Strapi expects a variable for each database connection configuration (host, username, etc.). So, from the url above, Strapi will deconstruct that environment variable using [pg-connection-string](https://www.npmjs.com/package/pg-connection-string) package. Heroku will sometimes change the above url, so it's best to automate the deconstruction of it, as Heroku will automatically update the `DATABASE_URL` environment variable.
-
-Install the package:
->>>>>>> 3a765a6c
 
 Prior  to starting the deployment process each user needs:
 
