---
title: Heroku Deployment - Strapi Developer Docs
description: Learn in this guide how to deploy your Strapi application on Heroku.
canonicalUrl: https://docs.strapi.io/developer-docs/latest/setup-deployment-guides/deployment/hosting-guides/heroku.html
---

# Heroku

!!!include(developer-docs/latest/setup-deployment-guides/deployment/snippets/deployment-guide-not-updated.md)!!!

This is a step-by-step guide for deploying a Strapi project on [Heroku](https://www.heroku.com/). Databases that work well with Strapi and Heroku are provided instructions on how to get started.

### Heroku Install Requirements

- You must have [Git installed and set-up locally](https://git-scm.com/book/en/v2/Getting-Started-First-Time-Git-Setup).
- You must have a [free Heroku account](https://signup.heroku.com/) before doing these steps.

If you already have the Heroku CLI installed locally on your computer. Skip to [Login to Heroku](#_2-login-to-heroku-from-your-cli).

#### 1. Heroku CLI Installation

Download and install the `Heroku CLI` for your operating system:

:::: tabs card

::: tab Ubuntu
Run the following from your terminal:

```bash
sudo snap install --classic heroku
```

:::

::: tab Mac
[Download the installer](https://cli-assets.heroku.com/heroku.pkg)

Also available via Homebrew:

```bash
brew tap heroku/brew && brew install heroku
```

:::

::: tab Windows
Download the appropriate installer for your Windows installation:

- [64-bit installer](https://cli-assets.heroku.com/heroku-x64.exe)
- [32-bit installer](https://cli-assets.heroku.com/heroku-x86.exe)
  :::

::::

#### 2. Login to Heroku from your CLI

Next, you need to login to Heroku from your computer.

```bash
heroku login
```

Follow the instructions and return to your command line.

#### 3. Create a new project (or use an existing one)

Create a [new Strapi project](/developer-docs/latest/getting-started/quick-start.md) (if you want to deploy an existing project go to step 4).

`Path: ./`

<code-group>

<code-block title="NPM">
```sh
npx create-strapi-app@latest my-project --quickstart
```
</code-block>

<code-block title="YARN">
```sh
yarn create strapi-app my-project --quickstart
```
</code-block>

</code-group>

::: tip
When you use `--quickstart` to create a Strapi project locally, a **SQLite database** is used which is not compatible with Heroku. Therefore, another database option [must be chosen](#_7-heroku-database-set-up).
:::

#### 4. Update `.gitignore`

Add the following line at end of `.gitignore`:

`Path: ./my-project/.gitignore`

```
package-lock.json
```

Even if it is usually recommended to version this file, it may create issues on Heroku.

#### 5. Init a Git repository and commit your project

Init the Git repository and commit your project.

`Path: ./my-project/`

```bash
cd my-project
git init
git add .
git commit -m "Initial Commit"
```

#### 6. Create a Heroku project

Create a new Heroku project.

`Path: ./my-project/`

```bash
heroku create
```

You can use `heroku create custom-project-name`, to have Heroku create a `custom-project-name.heroku.com` URL. Otherwise, Heroku will automatically generate a random project name (and URL) for you.

:::tip
If you have a Heroku project app already created, you would use the following step to initialize your local project folder:

`Path: ./my-project/`

```bash
heroku git:remote -a your-heroku-app-name
```

:::

Your local development environment is now set-up and configured to work with Heroku. You have a new Strapi project and a new Heroku app ready to be configured to work with a database and with each other.

#### 7. Heroku Database set-up

Below you will find database options when working with Heroku. Please choose the correct database (e.g. PostgreSQL) and follow those instructions.

:::::: tabs card

::::: tab PostgreSQL

### Heroku Postgres

Follow these steps to deploy your Strapi app to Heroku using **PostgreSQL**:

#### 1. Install the [Heroku Postgres addon](https://elements.heroku.com/addons/heroku-postgresql) for using Postgres.

To make things even easier, Heroku provides a powerful addon system. In this section, you are going to use the Heroku Postgres addon, which provides a free "Hobby Dev" plan. If you plan to deploy your app in production, it is highly recommended switching to a paid plan.

`Path: ./my-project/`

```bash
heroku addons:create heroku-postgresql:hobby-dev
```

#### 2. Retrieve database credentials

The add-on automatically exposes the database credentials into a single environment variable accessible by your app. To retrieve it, type:

`Path: ./my-project/`

```bash
heroku config
```

This should print something like this: `DATABASE_URL: postgres://ebitxebvixeeqd:dc59b16dedb3a1eef84d4999sb4baf@ec2-50-37-231-192.compute-2.amazonaws.com: 5432/d516fp1u21ph7b`.

(This url is read like so: \*postgres:// **USERNAME** : **PASSWORD** @ **HOST** : **PORT** / **DATABASE_NAME\***)

#### 3. Set Database variables automatically

Strapi expects a variable for each database connection configuration (host, username, etc.). So, from the url above, Strapi will deconstruct that environment variable using [pg-connection-string](https://www.npmjs.com/package/pg-connection-string) package. Heroku will sometimes change the above url, so it's best to automate the deconstruction of it, as Heroku will automatically update the `DATABASE_URL` environment variable.

Install the package:

<code-group>

<code-block title="NPM">
```sh
npm install pg-connection-string --save
```
</code-block>

<code-block title="YARN">
```sh
yarn add pg-connection-string
```
</code-block>

</code-group>

#### 4. Create your Heroku database config file for production

<<<<<<< HEAD
Create new subfolders in `./config` like so: `/env/production`, then create a new `database.js` in it (see [environment documentation](http://localhost:8080/documentation/developer-docs/latest/setup-deployment-guides/configurations/optional/environment.md)). Your path should look like this: `./config/env/production/database.js`. When you run locally you should be using the `./config/database.js` which could be set to use SQLite, however it's recommended you use PostgreSQL locally also, for information on configuring your local database, please see the [database documentation](/developer-docs/latest/setup-deployment-guides/configurations/required/databases.md).
=======
Create new subfolders in `./config` like so: `/env/production`, then create a new `database.js` in it (see [environment documentation](/developer-docs/latest/setup-deployment-guides/configurations/optional/environment.md)). Your path should look like this: `./config/env/production/database.js`. When you run locally you should be using the `./config/database.js` which could be set to use SQLite, however it's recommended you use PostgreSQL locally also, for information on configuring your local database, please see the [database documentation](/developer-docs/latest/setup-deployment-guides/configurations/required/databases.md).
>>>>>>> e40b1a10

`Path: ./config/env/production/database.js`

```js
const parse = require('pg-connection-string').parse;
const config = parse(process.env.DATABASE_URL);

module.exports = ({ env }) => ({
  connection: {
    client: 'postgres',
    connection: {
      host: config.host,
      port: config.port,
      database: config.database,
      user: config.user,
      password: config.password,
      ssl: {
        rejectUnauthorized: false
      },
    },
    debug: false,
  },
});
```

You also need to set the `NODE_ENV` variable on Heroku to `production` to ensure this new database configuration file is used.

```bash
heroku config:set NODE_ENV=production
```

#### 5. Create your Strapi server config for production

<<<<<<< HEAD
Create a new `server.js` in a new [env](http://localhost:8080/documentation/developer-docs/latest/setup-deployment-guides/configurations/optional/environment.md) folder. In this file you only need one key, the `url`, to notify Strapi what our public Heroku domain is. All other settings will automatically be pulled from the default `./config/server.js`.
=======
Create a new `server.js` in a new [env](/developer-docs/latest/setup-deployment-guides/configurations/optional/environment.md) folder. In this file you only need one key, the `url`, to notify Strapi what our public Heroku domain is. All other settings will automatically be pulled from the default `./config/server.js`.
>>>>>>> e40b1a10

`Path: ./config/env/production/server.js`

```js
module.exports = ({ env }) => ({
  url: env('MY_HEROKU_URL'),
});
```

You will also need to set the environment variable in Heroku for the `MY_HEROKU_URL`. This will populate the variable with something like `https://your-app.herokuapp.com`.

```bash
heroku config:set MY_HEROKU_URL=$(heroku info -s | grep web_url | cut -d= -f2)
```

#### 6. Install the `pg` node module

Unless you originally installed Strapi with PostgreSQL, you need to install the [pg](https://www.npmjs.com/package/pg) node module.

`Path: ./my-project/`

<code-group>

<code-block title="NPM">
```sh
npm install pg --save
```
</code-block>

<code-block title="YARN">
```sh
yarn add pg
```
</code-block>

</code-group>

:::::

::::::

#### 8. Commit your changes

`Path: ./my-project/`

```bash
git add .
git commit -m "Update database config"
```

#### 9. Update Yarn lockfile

`Path: ./my-project/`

```bash
yarn install
```

#### 10. Commit your changes

`Path: ./my-project/`

```bash
git add yarn.lock
git commit -m "Updated Yarn lockfile"
```

#### 11. Deploy

`Path: ./my-project/`

```bash
git push heroku HEAD:main
```

The deployment may take a few minutes. At the end, logs will display the url of your project (e.g. `https://mighty-taiga-80884.herokuapp.com`). You can also open your project using the command line:

`Path: ./my-project/`

```bash
heroku open
```

If you see the Strapi Welcome page, you have correctly set-up, configured and deployed your Strapi project on Heroku. You will now need to set-up your `admin user` as the production database is brand-new (and empty).

You can now continue with the [Quick Start Guide](/developer-docs/latest/getting-started/quick-start.md), if you have any questions on how to proceed.

::: caution
For security reasons, the Content-Type Builder plugin is disabled in production. To update content structure, please make your changes locally and deploy again.
:::

### Project updates

When Strapi is deployed to Heroku, Heroku sets the environment variable to `NODE_ENV=production`. In `production mode` Strapi disables the content-type builder (for security reasons). Additionally, if you wanted to change the default production mode in Heroku, it wouldn't work as the file system is temporary. Strapi writes files to the server when you update the content-types and these updates would disappear when Heroku restarts the server.

Therefore, modifications that require writing to model creation or other json files, e.g. creating or changing content-types, require that you make those changes on your dev environment and then push the changes to Heroku.

As you continue developing your application with Strapi, you may want to use [version control](https://devcenter.heroku.com/articles/github-integration), or you can continue to use `git push heroku HEAD:main` to commit and push changes to Heroku directly.

`Path: ./my-project/`

```bash
git add .
git commit -am "Changes to my-project noted"
git push heroku HEAD:main
heroku open
```

### File Uploads

Like with project updates on Heroku, the file system doesn't support local uploading of files as they will be wiped when Heroku "Cycles" the dyno. This type of file system is called [ephemeral](https://devcenter.heroku.com/articles/dynos#ephemeral-filesystem), which means the file system only lasts until the dyno is restarted (with Heroku this happens any time you redeploy or during their regular restart which can happen every few hours or every day).

Due to Heroku's filesystem you will need to use an upload provider such as AWS S3, Cloudinary, or Rackspace. You can view the documentation for installing providers [here](/developer-docs/latest/plugins/upload.md#create-providers) and you can see a list of providers from both Strapi and the community on [npmjs.com](https://www.npmjs.com/search?q=strapi-provider-upload-&page=0&perPage=20).

### Gzip

As of version `3.2.1`, Strapi uses [`koa-compress`](https://github.com/koajs/compress) v5, which enables [Brotli](https://en.wikipedia.org/wiki/Brotli) compression by default. At the time of writing, the default configuration for Brotli results in poor performance, causing very slow response times and potentially response timeouts. If you plan on enabling the [gzip middleware](/developer-docs/latest/setup-deployment-guides/configurations/required/middlewares.md#internal-middlewares-configuration-reference), it is recommended that you disable Brotli or define better configuration params.

To disable Brotli, provide the following configuration in `config/middleware.js`.

```json
gzip: {
  enabled: true,
  options: {
    br: false
  }
},
```

For more on Brotli configuration for `koa-compress`, reference [this issue](https://github.com/koajs/compress/issues/121).<|MERGE_RESOLUTION|>--- conflicted
+++ resolved
@@ -198,11 +198,7 @@
 
 #### 4. Create your Heroku database config file for production
 
-<<<<<<< HEAD
-Create new subfolders in `./config` like so: `/env/production`, then create a new `database.js` in it (see [environment documentation](http://localhost:8080/documentation/developer-docs/latest/setup-deployment-guides/configurations/optional/environment.md)). Your path should look like this: `./config/env/production/database.js`. When you run locally you should be using the `./config/database.js` which could be set to use SQLite, however it's recommended you use PostgreSQL locally also, for information on configuring your local database, please see the [database documentation](/developer-docs/latest/setup-deployment-guides/configurations/required/databases.md).
-=======
 Create new subfolders in `./config` like so: `/env/production`, then create a new `database.js` in it (see [environment documentation](/developer-docs/latest/setup-deployment-guides/configurations/optional/environment.md)). Your path should look like this: `./config/env/production/database.js`. When you run locally you should be using the `./config/database.js` which could be set to use SQLite, however it's recommended you use PostgreSQL locally also, for information on configuring your local database, please see the [database documentation](/developer-docs/latest/setup-deployment-guides/configurations/required/databases.md).
->>>>>>> e40b1a10
 
 `Path: ./config/env/production/database.js`
 
@@ -236,11 +232,7 @@
 
 #### 5. Create your Strapi server config for production
 
-<<<<<<< HEAD
-Create a new `server.js` in a new [env](http://localhost:8080/documentation/developer-docs/latest/setup-deployment-guides/configurations/optional/environment.md) folder. In this file you only need one key, the `url`, to notify Strapi what our public Heroku domain is. All other settings will automatically be pulled from the default `./config/server.js`.
-=======
 Create a new `server.js` in a new [env](/developer-docs/latest/setup-deployment-guides/configurations/optional/environment.md) folder. In this file you only need one key, the `url`, to notify Strapi what our public Heroku domain is. All other settings will automatically be pulled from the default `./config/server.js`.
->>>>>>> e40b1a10
 
 `Path: ./config/env/production/server.js`
 
