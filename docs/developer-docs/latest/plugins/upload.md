---
title: Upload - Strapi Developer Docs
description: Upload any kind of file on your server or external providers.
canonicalUrl: https://docs.strapi.io/developer-docs/latest/plugins/upload.html
---

# Upload

The Upload plugin is the backend powering the Media Library plugin available by default in the Strapi admin panel. Using either the Media Library from the admin panel or the upload API directly, you can upload any kind of file for use in your Strapi application.

By default Strapi provides a [provider](../development/providers.md) that uploads files to a local directory. Additional providers are available should you want to upload your files to another location.

The providers maintained by Strapi include:

- [Amazon S3](https://www.npmjs.com/package/@strapi/provider-upload-aws-s3)
- [Cloudinary](https://www.npmjs.com/package/@strapi/provider-upload-cloudinary)
- [Local](https://www.npmjs.com/package/@strapi/provider-upload-local)
- [Rackspace](https://www.npmjs.com/package/@strapi/provider-upload-rackspace)

## Configuration

This section details configuration options for the default upload provider. If using another provider (e.g. AWS S3 or Rackspace), see the available configuration parameters in that provider's documentation.

### Local server

By default Strapi accepts `localServer` configurations for locally uploaded files. These will be passed as the options for [koa-static](https://github.com/koajs/static).

You can provide them by creating or editing the `./config/plugins.js` file. The following example sets the `max-age` header.

```js
// path: ./config/plugins.js

module.exports = ({ env })=>({
  upload: {
    config: {
      providerOptions: {
        localServer: {
          maxage: 300000
        },
      },
    },
  },
});
```

### Max file size

Currently the Strapi middleware in charge of parsing requests needs to be configured to support file sizes larger than the default of 200MB in addition to provider options passed to the upload plugin for sizeLimit.

:::caution
You may also need to adjust any upstream proxies, load balancers, or firewalls to allow for larger file sizes.<br>
(e.g. [Nginx](http://nginx.org/en/docs/http/ngx_http_core_module.html#client_max_body_size) has a config setting called `client_max_body_size` that will need to be adjusted since it's default is only 1mb.)
:::

The library we use is [`koa-body`](https://github.com/dlau/koa-body), and it uses the [`node-formidable`](https://github.com/felixge/node-formidable) library to process files.

You can pass configuration to the middleware directly by setting it in the [`body` middleware](/developer-docs/latest/setup-deployment-guides/configurations/required/middlewares.md#body) configuration in `./config/middlewares.js`:

<code-group>

<code-block title="JAVASCRIPT">

```js
// path: ./config/middlewares.js

module.exports = {
  // ...
  {
    name: "strapi::body",
    config: {
      formLimit: "256mb", // modify form body
      jsonLimit: "256mb", // modify JSON body
      textLimit: "256mb", // modify text body
      formidable: {
        maxFileSize: 250 * 1024 * 1024, // multipart data, modify here limit of uploaded file size
      },
    },
  },
  // ...
};
```

<<<<<<< HEAD
</code-block>

<code-block title="TYPESCRIPT">

```js
// path: ./config/middlewares.js

export default {
  // ...
  {
    name: "strapi::body",
    config: {
      formLimit: "256mb", // modify form body
      jsonLimit: "256mb", // modify JSON body
      textLimit: "256mb", // modify text body
      formidable: {
        maxFileSize: 200 * 1024 * 1024, // multipart data, modify here limit of uploaded file size
      },
    },
  },
  // ...
};
```

</code-block>

</code-group>


### Responsive Images
=======
In addition to the middleware configuration, you can pass the `sizeLimit`, which is an integer in bytes, in the `providerOptions` of the [plugin configuration](/developer-docs/latest/setup-deployment-guides/configurations/optional/plugins.md) in `./config/plugins.js`:

```js
// path: ./config/plugins.js

module.exports = {
  // ...
  upload: {
    config: {
      providerOptions: {
        sizeLimit: 250 * 1024 * 1024 // 256mb in bytes
      }
    }
  }
}
```

### Responsive images
>>>>>>> 414d961b

When the `Enable responsive friendly upload` setting is enabled in the settings panel the plugin will generate the following responsive image sizes:
| Name    | Largest Dimension |
| :------ | :--------- |
| large   | 1000px     |
| medium  | 750px      |
| small   | 500px      |

These sizes can be overridden in `./config/plugins.js`:

<code-group>

<code-block title="JAVASCRIPT">

```js
// path: ./config/plugins.js

module.exports = ({ env }) => ({
  upload: {
    config: {
      breakpoints: {
        xlarge: 1920,
        large: 1000,
        medium: 750,
        small: 500,
        xsmall: 64
      },
    },
  },
});
```

</code-block>

<code-block title="TYPESCRIPT">

```js
// path: ./config/plugins.ts

export default ({ env }) => ({
  upload: {
    config: {
      breakpoints: {
        xlarge: 1920,
        large: 1000,
        medium: 750,
        small: 500,
        xsmall: 64
      },
    },
  },
});
```

</code-block>

</code-group>


:::caution
  Breakpoint changes will only apply to new images, existing images will not be resized or have new sizes generated.
:::

## Endpoints

<style lang="stylus">
#endpoint-table
  table
    display table
    width 100%

  tr
    border none
    &:nth-child(2n)
      background-color white

  tbody
    tr
      border-top 1px solid #dfe2e5

  th, td
    border none
    padding 1.2em 1em
    border-right 1px solid #dfe2e5
    &:last-child
      border-right none
</style>

<div id="endpoint-table">

| Method | Path                  | Description         |
| :----- | :-------------------- | :------------------ |
| GET    | /api/upload/files     | Get a list of files |
| GET    | /api/upload/files/:id | Get a specific file |
| POST   | /api/upload           | Upload files        |
| DELETE | /api/upload/files/:id | Delete a file       |

</div>

## Examples

### Upload files

Upload one or more files to your application.

The following parameters are accepted:

- `files`: The file(s) to upload. The value(s) can be a Buffer or Stream.

<code-group>

<code-block title="BROWSER">

```html
<form>
  <!-- Can be multiple files -->
  <input type="file" name="files" />
  <input type="submit" value="Submit" />
</form>

<script type="text/javascript">
  const form = document.querySelector('form');

  form.addEventListener('submit', async (e) => {
    e.preventDefault();

    await fetch('/api/upload', {
      method: 'post',
      body: new FormData(e.target)
    });
  });
</script>
```

</code-block>

<code-block title="NODE.JS">

```js
import { FormData } from 'formdata-node';
import fetch, { blobFrom } from 'node-fetch';

const file = await blobFrom('./1.png', 'image/png');
const form = new FormData();

form.append('files', file, "1.png");

const response = await fetch('http://localhost:1337/api/upload', {
  method: 'post',
  body: form,
});

```

</code-block>

</code-group>

:::caution
You have to send FormData in your request body.
:::

### Upload entry files

Upload one or more files that will be linked to a specific entry.

The following parameters are accepted:

| Parameter | Description |
| --------- | ----------- |
|`files`    | The file(s) to upload. The value(s) can be a Buffer or Stream. |
|`path` (optional) | The folder where the file(s) will be uploaded to (only supported on strapi-provider-upload-aws-s3). |
| `refId` | The ID of the entry which the file(s) will be linked to. |
| `ref` | The unique ID (uid) of the model which the file(s) will be linked to (see more below). |
| `source` (optional) | The name of the plugin where the model is located. |
| `field` | The field of the entry which the file(s) will be precisely linked to. |

For example, given the `Restaurant` model attributes:

```json
// path: ./src/api/restaurant/content-types/restaurant/schema.json

{
  // ...
  "attributes": {
    "name": {
      "type": "string"
    },
    "cover": {
      "type": "media",
      "multiple": false,
    }
  }
// ...
}
```

The corresponding code would be:

```html
<form>
  <!-- Can be multiple files if you setup "collection" instead of "model" -->
  <input type="file" name="files" />
  <input type="text" name="ref" value="api::restaurant.restaurant" />
  <input type="text" name="refId" value="5c126648c7415f0c0ef1bccd" />
  <input type="text" name="field" value="cover" />
  <input type="submit" value="Submit" />
</form>

<script type="text/javascript">
  const form = document.querySelector('form');

  form.addEventListener('submit', async (e) => {
    e.preventDefault();

    await fetch('/api/upload', {
      method: 'post',
      body: new FormData(e.target)
    });
  });
</script>
```

:::caution
You have to send FormData in your request body.
:::

### Upload files at entry creation

You can also add files during your entry creation.

For example, given the `Restaurant` model attributes:

```json
// path: ./src/api/restaurant/content-types/restaurant/schema.json

{
  // ...
  "attributes": {
    "name": {
      "type": "string"
    },
    "cover": {
      "type": "media",
      "multiple": false,
    }
  }
  // ...
}
```

The corresponding code would be:

```html
<form>
  <!-- Can be multiple files if you setup "collection" instead of "model" -->
  <input type="text" name="name" />
  <input type="file" name="cover" />
  <input type="submit" value="Submit" />
</form>

<script type="text/javascript">
  const form = document.querySelector('form');

  form.addEventListener('submit', async (e) => {
    e.preventDefault();

    const data = {};
    const formData = new FormData();

    form.elements
      .forEach(({ name, type, value, files, ...element }) => {
        if (!['submit', 'file'].includes(type)) {
          data[name] = value;
        } else if (type === 'file') {
          files.forEach((file) => {
            formData.append(`files.${name}`, file, file.name);
          });
        }
      });

    formData.append('data', JSON.stringify(data));

    await fetch('/api/restaurants', {
      method: 'post',
      body: formData
    });
  });
</script>
```

Your entry data has to be contained in a `data` key and you need to `JSON.stringify` this object. The keys for files need to be prefixed with `files` (e.g. for a cover attribute: `files.cover`).

::: tip
If you want to upload files for a component, you will have to specify the index of the item you want to add the file to: `files.my_component_name[the_index].attribute_name`
:::

:::caution
You have to send FormData in your request body.
:::

### Models definition

Adding a file attribute to a model (or the model of another plugin) is like adding a new association.

In the first example below, you will be able to upload and attach one file to the avatar attribute.

```json
// path: ./src/api/restaurant/content-types/restaurant/schema.json

{
  // ...
  {
    "attributes": {
      "pseudo": {
        "type": "string",
        "required": true
      },
      "email": {
        "type": "email",
        "required": true,
        "unique": true
      },
      "avatar": {
        "type": "media",
        "multiple": false,
      }
    }
  }
  // ...
}

```

In our second example, you can upload and attach multiple pictures to the restaurant.

```json
// path: ./src/api/restaurant/content-types/restaurant/schema.json

{
  // ...
  {
    "attributes": {
      "name": {
        "type": "string",
        "required": true
      },
      "covers": {
        "type": "media",
        "multiple": true,
      }
    }
  }
  // ...
}
<<<<<<< HEAD
```

## Using a provider

By default Strapi provides a provider that uploads files to a local directory. You might want to upload your files to another provider like AWS S3.

Below are the providers maintained by the Strapi team:

- [Amazon S3](https://www.npmjs.com/package/@strapi/provider-upload-aws-s3)
- [Cloudinary](https://www.npmjs.com/package/@strapi/provider-upload-cloudinary)
- [Local](https://www.npmjs.com/package/@strapi/provider-upload-local)
- [Rackspace](https://www.npmjs.com/package/@strapi/provider-upload-rackspace)

You can also find additional community maintained providers on [NPM](https://www.npmjs.com/).

To install a new provider run:

<code-group>

<code-block title="NPM">
```sh
npm install @strapi/provider-upload-aws-s3 --save
```
</code-block>

<code-block title="YARN">
```sh
yarn add @strapi/provider-upload-aws-s3
```
</code-block>

</code-group>

### Local server

By default Strapi accepts `localServer` configurations for locally uploaded files. They will be passed as the options for [koa-static](https://github.com/koajs/static).

You can provide them by create or edit the file at `./config/plugins.js`. The example below set `max-age` header.

<code-group>

<code-block title="JAVASCRIPT">

```js
// path: ./config/plugins.js

module.exports = ({ env })=>({
  upload: {
    config: {
      providerOptions: {
        localServer: {
          maxage: 300000
        },
      },
    },
  },
});
```

</code-block>

<code-block title="TYPESCRIPT">

```js
// path: ./config/plugins.ts

export default ({ env })=>({
  upload: {
    config: {
      providerOptions: {
        localServer: {
          maxage: 300000
        },
      },
    },
  },
});
```

</code-block>

</code-group>


### Enabling the provider

To enable the provider, create or edit the file at `./config/plugins.js`

::: note
When using community providers, pass the full package name to the `provider` key (e.g. `provider: 'strapi-provider-upload-google-cloud-storage'`). Only Strapi-maintained providers can use the shortcode format (e.g. `provider: 'aws-s3'`).
:::

<code-group>

<code-block title="JAVASCRIPT">

```js
// path: ./config/plugins.js

module.exports = ({ env }) => ({
  // ...
  upload: {
    config: {
      provider: 'aws-s3',
      providerOptions: {
        accessKeyId: env('AWS_ACCESS_KEY_ID'),
        secretAccessKey: env('AWS_ACCESS_SECRET'),
        region: env('AWS_REGION'),
        params: {
          Bucket: env('AWS_BUCKET'),
        },
      },
    },
  },
  // ...
});
```

</code-block>

<code-block title="TYPESCRIPT">

```js
// path: ./config/plugins.ts

export default ({ env }) => ({
  // ...
  upload: {
    config: {
      provider: 'aws-s3',
      providerOptions: {
        accessKeyId: env('AWS_ACCESS_KEY_ID'),
        secretAccessKey: env('AWS_ACCESS_SECRET'),
        region: env('AWS_REGION'),
        params: {
          Bucket: env('AWS_BUCKET'),
        },
      },
    },
  },
  // ...
});
```

</code-block>

</code-group>


Make sure to read the provider's `README` to know what are the possible parameters.

:::caution
Strapi has a default Security Middleware that has a very strict `contentSecurityPolicy` that limits loading images and media to `"'self'"` only, see the example configuration on the provider page or take a look at our [middleware documentation](/developer-docs/latest/setup-deployment-guides/configurations/required/middlewares.md#loading-order) for more information.
:::

### Configuration per environment

When configuring your upload provider you might want to change the configuration based on the `NODE_ENV` environment variable or use environment specific credentials.

You can set a specific configuration in the `./config/env/{env}/plugins.js` configuration file and it will be used to overwrite the one in the default configuration.

## Create providers

You can create a Node.js module to implement a custom provider. Read the official documentation [here](https://docs.npmjs.com/creating-node-js-modules).

Your provider needs to export the following interface:

<code-group>

<code-block title="JAVASCRIPT">

```js
module.exports = {
  init(providerOptions) {
    // init your provider if necessary

    return {
      upload(file) {
        // upload the file in the provider
        // file content is accessible by `file.buffer`
      },
      uploadStream(file) {
        // upload the file in the provider
        // file content is accessible by `file.stream`
      },
      delete(file) {
        // delete the file in the provider
      },
    };
  },
};
```

</code-block>

<code-block title="TYPESCRIPT">

```js
export default {
  init(providerOptions) {
    // init your provider if necessary

    return {
      upload(file) {
        // upload the file in the provider
        // file content is accessible by `file.buffer`
      },
      uploadStream(file) {
        // upload the file in the provider
        // file content is accessible by `file.stream`
      },
      delete(file) {
        // delete the file in the provider
      },
    };
  },
};
```
</code-block>

</code-group>


:::tip
For performance reasons, the upload plugin will only use the `uploadStream` function if it exists, otherwise it will fallback on the `upload` function.
:::

You can then publish it to make it available to the community.

### Create a local provider

If you want to create your own provider without publishing it on **npm** you can follow these steps:

1. Create a `./providers/upload-{provider-name}` folder in your root application folder.
2. Create your provider as explained in the [documentation](#create-providers) above.
3. Update your `package.json` to link your `upload-{provider-name}` dependency to point to the [local path](https://docs.npmjs.com/files/package.json#local-paths) of your provider:

```json
// path: ./package.json

{
  ...
  "dependencies": {
    ...
    "@strapi/provider-upload-{provider-name}": "file:providers/upload-{provider-name}"
    ...
  }
}
```

4. Update the Upload plugin configuration:

<code-group>

<code-block title="JAVASCRIPT">

```js
// path: ./config/plugins.js

module.exports = ({ env }) => ({
  // ...
  upload: {
    config: {
      provider: '{provider-name}',
      providerOptions: {},
    },
  },
  // ...
});
```

</code-block>

<code-block title="TYPESCRIPT">

```js
// path: ./config/plugins.ts

export default ({ env }) => ({
  // ...
  upload: {
    config: {
      provider: '{provider-name}',
      providerOptions: {},
    },
  },
  // ...
});
```
</code-block>

</code-group>


5. Run `yarn install` or `npm install` to install your new custom provider.
=======
```
>>>>>>> 414d961b
<|MERGE_RESOLUTION|>--- conflicted
+++ resolved
@@ -80,7 +80,6 @@
 };
 ```
 
-<<<<<<< HEAD
 </code-block>
 
 <code-block title="TYPESCRIPT">
@@ -111,26 +110,6 @@
 
 
 ### Responsive Images
-=======
-In addition to the middleware configuration, you can pass the `sizeLimit`, which is an integer in bytes, in the `providerOptions` of the [plugin configuration](/developer-docs/latest/setup-deployment-guides/configurations/optional/plugins.md) in `./config/plugins.js`:
-
-```js
-// path: ./config/plugins.js
-
-module.exports = {
-  // ...
-  upload: {
-    config: {
-      providerOptions: {
-        sizeLimit: 250 * 1024 * 1024 // 256mb in bytes
-      }
-    }
-  }
-}
-```
-
-### Responsive images
->>>>>>> 414d961b
 
 When the `Enable responsive friendly upload` setting is enabled in the settings panel the plugin will generate the following responsive image sizes:
 | Name    | Largest Dimension |
@@ -486,7 +465,6 @@
   }
   // ...
 }
-<<<<<<< HEAD
 ```
 
 ## Using a provider
@@ -781,7 +759,4 @@
 </code-group>
 
 
-5. Run `yarn install` or `npm install` to install your new custom provider.
-=======
-```
->>>>>>> 414d961b
+5. Run `yarn install` or `npm install` to install your new custom provider.