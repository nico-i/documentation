---
title: Population for REST API - Strapi Developer Docs
description: Use Strapi's REST API to populate or select certain fields.
sidebarDepth: 3
canonicalUrl: https://docs.strapi.io/developer-docs/latest/developer-resources/database-apis-reference/rest/populating-fields.html
---

# REST API: Population & Field Selection

The [REST API](/developer-docs/latest/developer-resources/database-apis-reference/rest-api.md) by default does not populate any relations, media fields, components, or dynamic zones. Use the [`populate` parameter](#population) to populate specific fields and the [`select` parameter](#field-selection) to return only specific fields with the query results.

:::: tip

!!!include(developer-docs/latest/developer-resources/database-apis-reference/rest/snippets/qs-intro-full.md)!!!

::::

## Field selection

Queries can accept a `fields` parameter to select only some fields. By default, only the following [types of fields](/developer-docs/latest/development/backend-customization/models.md#model-attributes) are returned:

- string types: string, text, richtext, enumeration, email, password, and uid,
- date types: date, time, datetime, and timestamp,
- number types: integer, biginteger, float, and decimal,
- generic types: boolean, array, and JSON.

Field selection does not work on relational, media, component, or dynamic zone fields. To populate these fields, use the [`populate` parameter](#population).

::::api-call
:::request Example request: Return only title and body fields

`GET /api/users?fields[0]=title&fields[1]=body`

:::

:::response Example response

```json
{
  "data": [
    {
      "id": 1,
      "attributes": {
        "title": "test1",
        "body": "Lorem ipsum dolor sit amet, consectetur adipiscing elit.",
      }
    }
  ],
  "meta": {
    // ...
  }
}
```

:::
::::

::: details !!!include(developer-docs/latest/developer-resources/database-apis-reference/rest/snippets/qs-for-query-title.md)!!!

!!!include(developer-docs/latest/developer-resources/database-apis-reference/rest/snippets/qs-for-query-body.md)!!!

```js
const qs = require('qs');
const query = qs.stringify({
  fields: ['title', 'body'],
}, {
  encodeValuesOnly: true, // prettify URL
});

await request(`/api/users?${query}`);
```

:::

:::tip
By default, fields are selected except relations, media, dynamic zones, and components, but you can specify a wildcard `*` instead of an array.
:::

## Population

Queries can accept a `populate` parameter to populate various field types:

- [relations & media fields](#relation-media-fields)
- [components & dynamic zones](#component-dynamic-zones)
- [creator fields](#populating-createdby-and-updatedby)

It is also possible to [combine population with multiple operators](#combining-population-with-other-operators) among various other operators to have much more control over the population.

::: note

- By default Strapi will not populate any type of fields.
- It's currently not possible to return just an array of IDs. This is something that is currently under discussion.

:::

### Relation & Media fields

Queries can accept a `populate` parameter to explicitly define which fields to populate, with the following syntax option examples.

:::caution
If the Users & Permissions plugin is installed, the `find` permission must be enabled for the content-types that are being populated. If a role doesn't have access to a content-type it will not be populated.
:::

#### Populate 1 level for all relations

To populate one-level deep for all relations, use the `*` wildcard in combination with the `populate` parameter:

::::api-call
:::request Example request

`GET /api/articles?populate=%2A`

:::

:::response Example response

```json
{
  "data": [
    {
      "id": 1,
      "attributes": {
        "title": "Test Article",
        "slug": "test-article",
        "body": "Test 1",
        // ...
        "headerImage": {
          "data": {
            "id": 1,
            "attributes": {
              "name": "17520.jpg",
              "alternativeText": "17520.jpg",
              "formats": {
                // ...
              },
              // ...
            }
          }
        },
        "author": {
          // ...
        },
        "categories": {
          // ...
        }
      }
    }
  ],
  "meta": {
    // ...
  }
}
```

:::
::::

::: details !!!include(developer-docs/latest/developer-resources/database-apis-reference/rest/snippets/qs-for-query-title.md)!!!

!!!include(developer-docs/latest/developer-resources/database-apis-reference/rest/snippets/qs-for-query-body.md)!!!

```js
const qs = require('qs');
const query = qs.stringify({
  populate: '*',
}, {
  encodeValuesOnly: true, // prettify URL
});

await request(`/api/articles?${query}`);
```

:::

#### Populate 1 level

<<<<<<< HEAD
To populate only specific relations one-level deep, use the relation name (e.g. `categories`) in combination with the `populate` parameter.
=======
To populate only specific relations one-level deep, use one of the following method:
- Use the populate parameter as an array and put the relation name inside.
- Use the populate parameter as an object (using LHS bracket notation) and put the relation name as a key with one of the following values: `true, false, t, f, 1, 0`.
>>>>>>> 318b2841

::::api-call
:::request Example request: populate categories

`GET /api/articles?populate[0]=categories`

:::

:::response Example response

```json
{
  "data": [
    {
      "id": 1,
      "attributes": {
        "title": "Test Article",
        // ...
        "categories": {
          "data": [
            {
              "id": 1,
              "attributes": {
                "name": "Food",
                // ...
              }
            }
          ]
        }
      }
    }
  ],
  "meta": {
    // ...
  }
}
```

:::
::::

::: details !!!include(developer-docs/latest/developer-resources/database-apis-reference/rest/snippets/qs-for-query-title.md)!!!

!!!include(developer-docs/latest/developer-resources/database-apis-reference/rest/snippets/qs-for-query-body.md)!!!

```js
const qs = require('qs');
const query = qs.stringify({
  populate: ['categories'],
}, {
  encodeValuesOnly: true, // prettify URL
});
await request(`/api/articles?${query}`);
```
<<<<<<< HEAD
=======
```js
// Object method
const qs = require('qs');
const query = qs.stringify({
  populate: {
    categories: true,
  }, {
  encodeValuesOnly: true, // prettify URL
});

await request(`/api/articles?${query}`);
```
>>>>>>> 318b2841

:::

#### Populate 2 levels

To populate specific relations, one or several levels deep, use the LHS bracket notation for fields names in combination with the `populate` parameter.

::::api-call
:::request Example request: populate author and author.company

`GET /api/articles?populate[author][populate][0]=company`

:::

:::response Example response

```json
{
  "data": [
    {
      "id": 1,
      "attributes": {
        "title": "Test Article",
        // ...
        "author": {
          "data": {
            "id": 1,
            "attributes": {
              "name": "Kai Doe",
              // ...
              "company": {
                "data": {
                  "id": 1,
                  "attributes": {
                    "name": "Strapi",
                    // ...
                  }
                }
              }
            }
          }
        }
      }
    }
  ],
  "meta": {
    // ...
  }
}
```

:::
::::

::: details !!!include(developer-docs/latest/developer-resources/database-apis-reference/rest/snippets/qs-for-query-title.md)!!!

!!!include(developer-docs/latest/developer-resources/database-apis-reference/rest/snippets/qs-for-query-body.md)!!!

```js
const qs = require('qs');
const query = qs.stringify({
  populate: {
    author: {
      populate: ['company'],
    }
  }
}, {
  encodeValuesOnly: true, // prettify URL
});
await request(`/api/articles?${query}`);
```

:::

<!-- ? should we keep this tip even if populate=true is not implemented? -->
:::note
There is no limit on the number of levels that can be populated. However, the more nested populates there are, the more the request will take time to be performed.
:::

### Component & Dynamic Zones

The `populate` parameter is used to explicitly define which Dynamic zones, components, and nested components to populate.

#### Deeply populate a 2-level component & media

::::api-call
:::request Example request

`GET /api/articles?populate[0]=seoData&populate[1]=seoData.sharedImage&populate[2]=seoData.sharedImage.media`


:::

:::response Example response

```json
{
  "data": [
    {
      "id": 1,
      "attributes": {
        "title": "Test Article",
        // ...
        "seoData": {
          "id": 1,
          "metaTitle": "Test Article",
          // ...
          "sharedImage": {
            "id": 1,
            "alt": "starSky",
            "media": {
              "data": [
                {
                  "id": 1,
                  "attributes": {
                    "name": "17520.jpg",
                    "formats": {
                      // ...
                    },
                    // ...
                  }
                }
              ]
            }
          }
        }
      }
    }
  ],
  "meta": {
    // ...
}
```

:::
::::

::: details !!!include(developer-docs/latest/developer-resources/database-apis-reference/rest/snippets/qs-for-query-title.md)!!!

!!!include(developer-docs/latest/developer-resources/database-apis-reference/rest/snippets/qs-for-query-body.md)!!!

```js
const qs = require('qs');
const query = qs.stringify({
  populate: [
    'seoData',
    'seoData.sharedImage',
    'seoData.sharedImage.media',
  ],
}, {
  encodeValuesOnly: true, // prettify URL
});

await request(`/api/articles?${query}`);
```

:::

#### Deeply populate a dynamic zone with 2 components

::::api-call
:::request Example request

`GET /api/articles?populate[testDZ][populate]=%2A`


:::

:::response Example response

```json
{
  "data": [
    {
      "id": 1,
      "attributes": {
        "testString": "test1",
        // ...
        "testDZ": [
          {
            "id": 3,
            "__component": "test.test-compo",
            "testString": "test1",
            "testNestedCompo": {
              "id": 3,
              "testNestedString": "testNested1"
            }
          },
          {
            "id": 1,
            "__component": "test.test-compo2",
            "testInt": 1
          }
        ]
      }
    }
  ],
  "meta": {
    // ...
  }
}
```

:::
::::

::: details !!!include(developer-docs/latest/developer-resources/database-apis-reference/rest/snippets/qs-for-query-title.md)!!!


!!!include(developer-docs/latest/developer-resources/database-apis-reference/rest/snippets/qs-for-query-body.md)!!!

```js
const qs = require('qs');
const query = qs.stringify({
  populate: {
    testDZ: {
      populate: '*',
    },
  },
}, {
  encodeValuesOnly: true, // prettify URL
});

await request(`/api/articles?${query}`);
```

:::

### Populating createdBy and updatedBy

The creator fields `createdBy` and `updatedBy` are removed from the REST API response by default. The `createdBy` and `updatedBy` fields can be returned in the REST API by activating the `populateCreatorFields` parameter at the content-type level.

To add `createdBy` and `updatedBy` to the API response:

1. Open the content-type `schema.json` file.
2. Add `"populateCreatorFields": true` to the `options` object:

```json
"options": {
    "draftAndPublish": true,
    "populateCreatorFields": true
  },
```

3. Save the `schema.json`.

REST API requests using the `populate` parameter that include the `createdBy` or `updatedBy` fields will populate these fields.

:::note

The `populateCreatorFields` property is not available to the GraphQL API.
:::


### Combining Population with other operators

By utilizing the `populate` operator it's possible to combine other operators such as [field selection](/developer-docs/latest/developer-resources/database-apis-reference/rest/populating-fields.md#field-selection) & [sort & pagination](/developer-docs/latest/developer-resources/database-apis-reference/rest/sort-pagination.md) in the population queries. See the following complex population examples:

#### Populate with field selection

::::api-call
:::request Example request

`GET /api/articles?fields[0]=title&fields[1]=slug&populate[headerImage][fields][0]=name&populate[headerImage][fields][1]=url`


:::

:::response Example response

```json
{
  "data": [
    {
      "id": 1,
      "attributes": {
        "title": "Test Article",
        "slug": "test-article",
        "headerImage": {
          "data": {
            "id": 1,
            "attributes": {
              "name": "17520.jpg",
              "url": "/uploads/17520_73c601c014.jpg"
            }
          }
        }
      }
    }
  ],
  "meta": {
    // ...
  }
}
```

:::
::::

::: details !!!include(developer-docs/latest/developer-resources/database-apis-reference/rest/snippets/qs-for-query-title.md)!!!

!!!include(developer-docs/latest/developer-resources/database-apis-reference/rest/snippets/qs-for-query-body.md)!!!

```js
const qs = require('qs');
const query = qs.stringify({
  fields: ['title', 'slug'],
  populate: {
    headerImage: {
      fields: ['name', 'url'],
    },
  },
}, {
  encodeValuesOnly: true, // prettify URL
});

await request(`/api/articles?${query}`);
```

:::

#### Populate with filtering

::::api-call
:::request Example request

`GET /api/articles?populate[categories][sort][0]=name%3Aasc&populate[categories][filters][name][$eq]=Cars`


:::

:::response Example response

```json
{
  "data": [
    {
      "id": 1,
      "attributes": {
        "title": "Test Article",
        // ...
        "categories": {
          "data": [
            {
              "id": 2,
              "attributes": {
                "name": "Cars",
                // ...
              }
            }
          ]
        }
      }
    }
  ],
  "meta": {
    // ...
  }
}
```

:::
::::

::: details !!!include(developer-docs/latest/developer-resources/database-apis-reference/rest/snippets/qs-for-query-title.md)!!!

!!!include(developer-docs/latest/developer-resources/database-apis-reference/rest/snippets/qs-for-query-body.md)!!!

```js
const qs = require('qs');
const query = qs.stringify({
  populate: {
    categories: {
      sort: ['name:asc'],
      filters: {
        name: {
          $eq: 'Cars',
        },
      },
    },
  },
}, {
  encodeValuesOnly: true, // prettify URL
});

await request(`/api/articles?${query}`);
```

:::<|MERGE_RESOLUTION|>--- conflicted
+++ resolved
@@ -174,13 +174,9 @@
 
 #### Populate 1 level
 
-<<<<<<< HEAD
-To populate only specific relations one-level deep, use the relation name (e.g. `categories`) in combination with the `populate` parameter.
-=======
 To populate only specific relations one-level deep, use one of the following method:
 - Use the populate parameter as an array and put the relation name inside.
 - Use the populate parameter as an object (using LHS bracket notation) and put the relation name as a key with one of the following values: `true, false, t, f, 1, 0`.
->>>>>>> 318b2841
 
 ::::api-call
 :::request Example request: populate categories
@@ -227,6 +223,7 @@
 !!!include(developer-docs/latest/developer-resources/database-apis-reference/rest/snippets/qs-for-query-body.md)!!!
 
 ```js
+// Array method
 const qs = require('qs');
 const query = qs.stringify({
   populate: ['categories'],
@@ -235,8 +232,6 @@
 });
 await request(`/api/articles?${query}`);
 ```
-<<<<<<< HEAD
-=======
 ```js
 // Object method
 const qs = require('qs');
@@ -249,7 +244,6 @@
 
 await request(`/api/articles?${query}`);
 ```
->>>>>>> 318b2841
 
 :::
 
