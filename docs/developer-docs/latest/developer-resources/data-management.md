---
title: Data Management System - Strapi Developer Docs
description: Import, export, and transfer data using the Strapi CLI
sidebarDepth: 3
canonicalUrl: https://docs.strapi.io/developer-docs/latest/development/export-import.html
---

# Data Management System

:::callout 🚧 Feature under development
<<<<<<< HEAD
You can test beta features in a new application by using the following installation command in your terminal:

``` bash
npx create-strapi-app@beta <application name>
```

The data management system is under development. Not all use cases are covered by the initial release. You can provide feedback about desired functionality on the [Strapi feedback website](https://feedback.strapi.io).
=======
The data management system is under development. Not all use cases are covered by the initial release. You can provide feedback about desired functionality on the [Strapi feedback website](https://feedback.strapi.io). The feature is available in v4.6.0 and later versions.

>>>>>>> d09c6b43
:::

Occasionally you need to move data out of or into a Strapi instance. The data management system allows you to efficiently extract data from an existing instance or archive and import that data into a separate instance. Additionally, the data management system allows you to transfer data between a local Strapi instance and a remote Strapi instance. Strapi provides CLI-based commands that allow you to export, import, and transfer data. Common use cases include:

- creating a data backup,
- restoring data from a backup,
- transfer data from a local to remote instance.

 The following documentation details examples of how to use the `strapi export`, `strapi import`, and `strapi transfer` commands.

:::strapi Using the Command Line Interface (CLI)
The `strapi export`, `strapi import`, and `strapi tranfer` CLI commands with all of the available options are listed in the [Command Line Interface documentation](/developer-docs/latest/developer-resources/cli/CLI.md#strapi-export).
:::

## Export data using the CLI tool

The `strapi export` command, by default, exports data as an encrypted and compressed `.tar.gz.enc` file. The default export command exports:

- the project configuration,
- entities: all of your content,
- links: relations between your entities,
- assets: files stored in the uploads folder,
- schemas,
- the `metadata.json` file.

:::caution
Admin users and API tokens are not exported.
:::

### Name the export file

Exported data are contained in a `.tar` file that is automatically named using the format `export_YYYYMMDDHHMMSS`. You can optionally name the exported file by passing the `--file` or `-f` option with the `strapi export` command. Do not include a file extension.

#### Example: Export data with a custom filename
<br/>
<code-group>
<code-block title="YARN">

```bash
yarn strapi export --file my-strapi-export
```

</code-block>

<code-block title="NPM">

```bash
npm strapi export  --file my-strapi-export
```

</code-block>
</code-group>

### Configure data encryption

The default `strapi export` command encrypts your project data using `aes-128-ecb` encryption and adds the file extension `.enc`. To use encryption you need to pass an encryption key using the `-k` or `--key` option or enter an encryption key when prompted. The encryption key is a `string` with no minimum character count.

:::tip Encryption keys
Strong encryption keys are encouraged to protect sensitive data in your project. [OpenSSL](https://www.openssl.org/) is a resource for generating encryption keys.
:::

To disable encryption, pass the `--no-encrypt` option with the `strapi export` command.

#### Example: Export data without encryption

<br/>
<code-group>
<code-block title="YARN">

```bash
yarn strapi export --no-encrypt
```

</code-block>

<code-block title="NPM">

```bash
npm strapi export --no-encrypt
```

</code-block>
</code-group>

#### Example: Export data with the encryption `--key` option

<br/>
<code-group>
<code-block title="YARN">

```bash
yarn strapi export --key my-encryption-key
```

</code-block>

<code-block title="NPM">

```bash
npm strapi export --key my-encryption-key
```

</code-block>
</code-group>

### Disable data compression

The default `strapi export` command compresses your project data using `gzip` compression and adds the `.gz` file extension.

To disable compression, pass the `--no-compress` option with the `strapi export` command.

#### Example: Export data without compression
<br/>
<code-group>
<code-block title="YARN">

```bash
yarn strapi export --no-compress
```

</code-block>

<code-block title="NPM">

```bash
npm strapi export --no-compress
```

</code-block>
</code-group>

### Export only selected types of data

The default `strapi export` command exports your content (entities and relations), files (assets), project configuration, and schemas. The `--only` option allows you to export only the listed items by passing a comma-separated string  with no spaces between the types. The available values are `content`, `files`, and `config`. Schemas are always exported, as schema matching is used for `strapi import`.

:::note
Media such as images consist of the file (asset) and the entity in the database. If you use the `--only` flag to export `content`, the asset database records are still included, and could render as broken links.
:::

#### Example: Export only entities and relations
<br/>

<code-group>
<code-block title="YARN">

```bash
yarn strapi export --only content
```

</code-block>

<code-block title="NPM">

```bash
npm strapi export --only content
```

</code-block>
</code-group>

### Exclude items from export

The default `strapi export` command exports your content (entities and relations), files (assets), project configuration, and schemas. The `--exclude` option allows you to exclude content, files, and the project configuration by passing these items in a comma-separated string with no spaces between the types. You can't exclude the schemas, as schema matching is used for `strapi import`.

:::note
Media such as images consist of the file (asset) and the entity in the database. If you use the `--exclude` flag to remove assets, the database records are still included, and could render as broken links.
:::

#### Example: Export data excluding assets, entities, and relations
<br/>

<code-group>
<code-block title="YARN">

```bash
yarn strapi export --exclude files,content
```

</code-block>

<code-block title="NPM">

```bash
npm strapi export --exclude files,content
```

</code-block>
</code-group>

:::note
The `--exclude` option and `--only` option cannot be used together.
:::

## Import data using the CLI tool

:::warning

- `strapi import` deletes all existing data, including the database and uploads directory, before importing the backup file.
- The source and target schemas must match to successfully use `strapi import`, meaning all content types must be identical.
- Restored data does not include the `Admin users` table, which means that `createdBy` and `updatedBy` are empty in a restored instance.  

:::

<<<<<<< HEAD
<!--see the comments from Simen and JS about what will happen with the admin users in the target instance. -->
To import data into a Strapi instance use the `strapi import` command in the project root directory. Specify the file to be imported using the `-f` or `--file` option. The filename, extension, and path are required. If the file is encrypted, you will be prompted for the encryption key before the import starts.
 <!--fix the header level here to be consistent with the export section-->
=======
### Specify the import file

To import data into a Strapi instance use the `strapi import` command in the project root directory. Specify the file to be imported using the `-f` or `--file` option. The filename, extension, and path are required. If the file is encrypted, you are prompted for the encryption key before the import starts.
 
>>>>>>> d09c6b43
#### Example: Minimum command to import data from a file in the Strapi project root

<br/>
<code-group>
<code-block title="YARN">

```bash
yarn strapi import -f export_20221213105643.tar.gz.enc
```

</code-block>

<code-block title="NPM">

```bash
npm strapi import -f export_20221213105643.tar.gz.enc
```

</code-block>
</code-group>

### Provide an encryption key

If you are importing data from an encrypted file the encryption key can be passed with the `strapi import` command by using the `-k` or `--key` option.

#### Example: Pass the encryption key with the `strapi import` command
<br/>
<code-group>
<code-block title="YARN">

```bash
yarn strapi import -f export_20221213105643.tar.gz.enc --key my-encryption-key
```

</code-block>

<code-block title="NPM">

```bash
npm strapi import -f export_20221213105643.tar.gz.enc --key my-encryption-key
```

</code-block>
</code-group>

<<<<<<< HEAD
## Transfer data using the CLI tool

The `strapi transfer` command allows you to transfer data from your local instance to your remote instance.

### Specify the local and remote instances


#### Example: transfer data from a local Strapi instance to a Strapi Cloud instance.

To transfer data to your remote instance run the following command in your local instance root directory:

```bash
yarn strapi tranfer --to <remote-instance-URL>
```

### Managing data transfer with environment variables

`STRAPI_DISABLE_REMOTE_DATA_TRANSFER` set to true disables remote data transfer: 

```bash
STRAPI_DISABLE_REMOTE_DATA_TRANSFER=true yarn start
```
=======
### Bypass all command line prompts

When using the `strapi import` command, you are required to confirm that the import will delete the existing database contents. The `--force` flag allows you to bypass this prompt. This option is particularly useful for implementing `strapi import` programmatically. For programmatic use, you must also pass the `--key` option for encrypted files.

#### Example of the `--force` option

<br/>
<code-group>
<code-block title="YARN">

```bash
yarn strapi import -f export_20221213105643.tar.gz.enc --force --key my-encryption-key
```

</code-block>

<code-block title="NPM">

```bash
npm strapi import -f export_20221213105643.tar.gz.enc --force --key my-encryption-key
```

</code-block>
</code-group>

### Exclude data types during import

The default `strapi import` command imports your content (entities and relations), files (assets), project configuration, and schemas. The `--exclude` option allows you to exclude content, files, and the project configuration by passing these items in a comma-separated string with no spaces between the types. You can't exclude the schemas, as schema matching is used for `strapi import`.

::: warning
Any types excluded from the import will be deleted in your target instance. For example, if you exclude `config` the project configuration in your target instance will be deleted.
:::

:::note
Media such as images consist of the file (asset) and the entity in the database. If you use the `--exclude` flag to remove assets, the database records are still included, and could render as broken links.
:::

#### Example: exclude assets from an import

<br/>
<code-group>
<code-block title="YARN">

```bash
yarn strapi import -f export_20221213105643.tar.gz.enc --exclude files
```

</code-block>

<code-block title="NPM">

```bash
npm strapi import -f export_20221213105643.tar.gz.enc --exclude files
```

</code-block>
</code-group>

### Include only specified data types during import

The default `strapi import` command imports your content (entities and relations), files (assets), project configuration, and schemas. The `--only` option allows you to export only the listed items by passing a comma-separated string  with no spaces between the types. The available values are `content`, `files`, and `config`. Schemas are always imported, as schema matching is used for `strapi import`.

:::note
Media such as images consist of the file (asset) and the entity in the database. If you use the `--only` flag to import `content` the asset database records are still included, and could render as broken links.
:::

#### Example: import only the project configuration

<br/>
<code-group>
<code-block title="YARN">

```bash
yarn strapi import -f export_20221213105643.tar.gz.enc --only config
```

</code-block>

<code-block title="NPM">

```bash
npm strapi import -f export_20221213105643.tar.gz.enc --only config
```

</code-block>
</code-group>

<FeedbackPlaceholder />
>>>>>>> d09c6b43
<|MERGE_RESOLUTION|>--- conflicted
+++ resolved
@@ -8,18 +8,8 @@
 # Data Management System
 
 :::callout 🚧 Feature under development
-<<<<<<< HEAD
-You can test beta features in a new application by using the following installation command in your terminal:
-
-``` bash
-npx create-strapi-app@beta <application name>
-```
-
-The data management system is under development. Not all use cases are covered by the initial release. You can provide feedback about desired functionality on the [Strapi feedback website](https://feedback.strapi.io).
-=======
 The data management system is under development. Not all use cases are covered by the initial release. You can provide feedback about desired functionality on the [Strapi feedback website](https://feedback.strapi.io). The feature is available in v4.6.0 and later versions.
 
->>>>>>> d09c6b43
 :::
 
 Occasionally you need to move data out of or into a Strapi instance. The data management system allows you to efficiently extract data from an existing instance or archive and import that data into a separate instance. Additionally, the data management system allows you to transfer data between a local Strapi instance and a remote Strapi instance. Strapi provides CLI-based commands that allow you to export, import, and transfer data. Common use cases include:
@@ -223,16 +213,10 @@
 
 :::
 
-<<<<<<< HEAD
-<!--see the comments from Simen and JS about what will happen with the admin users in the target instance. -->
-To import data into a Strapi instance use the `strapi import` command in the project root directory. Specify the file to be imported using the `-f` or `--file` option. The filename, extension, and path are required. If the file is encrypted, you will be prompted for the encryption key before the import starts.
- <!--fix the header level here to be consistent with the export section-->
-=======
 ### Specify the import file
 
 To import data into a Strapi instance use the `strapi import` command in the project root directory. Specify the file to be imported using the `-f` or `--file` option. The filename, extension, and path are required. If the file is encrypted, you are prompted for the encryption key before the import starts.
  
->>>>>>> d09c6b43
 #### Example: Minimum command to import data from a file in the Strapi project root
 
 <br/>
@@ -278,30 +262,6 @@
 </code-block>
 </code-group>
 
-<<<<<<< HEAD
-## Transfer data using the CLI tool
-
-The `strapi transfer` command allows you to transfer data from your local instance to your remote instance.
-
-### Specify the local and remote instances
-
-
-#### Example: transfer data from a local Strapi instance to a Strapi Cloud instance.
-
-To transfer data to your remote instance run the following command in your local instance root directory:
-
-```bash
-yarn strapi tranfer --to <remote-instance-URL>
-```
-
-### Managing data transfer with environment variables
-
-`STRAPI_DISABLE_REMOTE_DATA_TRANSFER` set to true disables remote data transfer: 
-
-```bash
-STRAPI_DISABLE_REMOTE_DATA_TRANSFER=true yarn start
-```
-=======
 ### Bypass all command line prompts
 
 When using the `strapi import` command, you are required to confirm that the import will delete the existing database contents. The `--force` flag allows you to bypass this prompt. This option is particularly useful for implementing `strapi import` programmatically. For programmatic use, you must also pass the `--key` option for encrypted files.
@@ -389,5 +349,4 @@
 </code-block>
 </code-group>
 
-<FeedbackPlaceholder />
->>>>>>> d09c6b43
+<FeedbackPlaceholder />