--- conflicted
+++ resolved
@@ -147,11 +147,7 @@
 To update the list of available locales in the admin panel, use the `config.locales` array:
 
 ```jsx
-<<<<<<< HEAD
-// path: ./my-app/admin/src/app.js
-=======
 // path: ./my-app/src/admin/app.js
->>>>>>> 0af348f4
 
 module.exports = {
   // Custom webpack config
@@ -220,11 +216,7 @@
 
 <!-- TODO: maybe provide a theme extension example once design system is ready? -->
 
-<<<<<<< HEAD
-### Customizing the WYSIWYG editor
-=======
 ### WYSIWYG editor
->>>>>>> 0af348f4
 
 To change the current WYSIWYG, you can either install a third-party plugin, or take advantage of the bootstrap lifecycle (see [Admin Panel API](/developer-docs/latest/developer-resources/plugin-api-reference/admin-panel.md#bootstrap)).
 
@@ -345,13 +337,9 @@
 
 This will replace the folder's content located at `./build`. Visit [http://localhost:1337/admin](http://localhost:1337/admin) to make sure customizations have been taken into account.
 
-<<<<<<< HEAD
-This is the default behavior and the build configuration will be automatically set. The server will start on the defined port and the administration panel will be accessible through `http://yourdomain.com:1337/admin`.
-=======
 ### Same server
 
 Deploying the admin panel and the API on the same server is the default behavior. The build configuration will be automatically set. The server will start on the defined port and the administration panel will be accessible through `http://yourdomain.com:1337/admin`.
->>>>>>> 0af348f4
 
 <!-- ? is it /admin or /dashboard? -->
 
