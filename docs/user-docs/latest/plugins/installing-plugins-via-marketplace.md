---
title: Installing plugins via the Marketplace - Strapi User Guide
description: Instructions to install new plugins in a Strapi application via the Marketplace.
canonicalUrl: https://docs.strapi.io/user-docs/latest/plugins/installing-plugins-via-marketplace.html
---

# Managing Marketplace plugins

<<<<<<< HEAD
The Marketplace is where users can find additional plugins to customize Strapi applications. The Marketplace is located in the admin panel, indicated by ![Marketplace icon](/user-docs/latest/assets/icons/marketplace.svg) _Marketplace_. In the Marketplace, users can browse or search for plugins, link to detailed plugin descriptions and submit new plugins. This documentation describes how to navigate the Marketplace and how to install Marketplace plugins.
=======
The Marketplace is where users can find additional plugins to customize Strapi applications. The Marketplace is located in the admin panel, indicated by ![Marketplace icon](../assets/icons/marketplace.svg) _Marketplace_. In the Marketplace, users can browse or search for plugins, link to detailed plugin descriptions and submit new plugins. This documentation describes how to navigate the Marketplace and how to install Marketplace plugins.
>>>>>>> 09989094

 ::: strapi In-app Marketplace vs. Market website
The Marketplace in the admin panel only displays v4 plugins, but all plugins for all Strapi versions are discoverable in the [Strapi Market](https://market.strapi.io). Keep in mind that v3 and v4 plugins are not cross-compatible.
:::

<<<<<<< HEAD
![The Marketplace interface](/user-docs/latest/assets/plugins/marketplace-v4.png)
=======
![The Marketplace interface](../assets/plugins/marketplace-v4.png)
>>>>>>> 09989094

Plugins are displayed on individual cards containing:

- the plugin name, sometimes followed by either of the following badges:
<<<<<<< HEAD
   - ![made by Strapi icon](/user-docs/latest/assets/icons/official-market.svg) to indicate the plugin is made by Strapi,
   - ![verified by Strapi icon](/user-docs/latest/assets/icons/verified-marketplace.svg) to indicate the plugin was verified by Strapi.
=======
  - ![made by Strapi icon](../assets/icons/official-market.svg) to indicate the plugin is made by Strapi,
  - ![verified by Strapi icon](../assets/icons/verified-marketplace.svg) to indicate the plugin was verified by Strapi.
>>>>>>> 09989094
- the plugin description
- a **Learn more** button for additional information, including detailed implementation instructions
- a **Copy install command** button to copy the plugin installation command to the local clipboard

In the top right corner of the Marketplace, the **Submit your plugin** button redirects to the Strapi Market where it is possible to submit your own plugin.

::: tip
The search bar displays incremental search results based on the plugin name and description.
:::

## Installing Marketplace plugins

To install a new plugin via the Marketplace:

<<<<<<< HEAD
1. Go to the ![Marketplace icon](/user-docs/latest/assets/icons/marketplace.svg) Marketplace.
=======
1. Go to the ![Marketplace icon](../assets/icons/marketplace.svg) Marketplace.
>>>>>>> 09989094
2. Choose an available plugin and click on the **Copy install command** button.
3. Switch to your terminal and navigate to the Strapi application directory.
4. Paste and run the copied install command.
5. Follow any plugin-specific implementation instructions.

::: note
Marketplace plugins are installed and deleted from the user's terminal ([see Developer Documentation](/developer-docs/latest/developer-resources/cli/CLI.md)).
:::<|MERGE_RESOLUTION|>--- conflicted
+++ resolved
@@ -6,32 +6,19 @@
 
 # Managing Marketplace plugins
 
-<<<<<<< HEAD
-The Marketplace is where users can find additional plugins to customize Strapi applications. The Marketplace is located in the admin panel, indicated by ![Marketplace icon](/user-docs/latest/assets/icons/marketplace.svg) _Marketplace_. In the Marketplace, users can browse or search for plugins, link to detailed plugin descriptions and submit new plugins. This documentation describes how to navigate the Marketplace and how to install Marketplace plugins.
-=======
 The Marketplace is where users can find additional plugins to customize Strapi applications. The Marketplace is located in the admin panel, indicated by ![Marketplace icon](../assets/icons/marketplace.svg) _Marketplace_. In the Marketplace, users can browse or search for plugins, link to detailed plugin descriptions and submit new plugins. This documentation describes how to navigate the Marketplace and how to install Marketplace plugins.
->>>>>>> 09989094
 
  ::: strapi In-app Marketplace vs. Market website
 The Marketplace in the admin panel only displays v4 plugins, but all plugins for all Strapi versions are discoverable in the [Strapi Market](https://market.strapi.io). Keep in mind that v3 and v4 plugins are not cross-compatible.
 :::
 
-<<<<<<< HEAD
-![The Marketplace interface](/user-docs/latest/assets/plugins/marketplace-v4.png)
-=======
 ![The Marketplace interface](../assets/plugins/marketplace-v4.png)
->>>>>>> 09989094
 
 Plugins are displayed on individual cards containing:
 
 - the plugin name, sometimes followed by either of the following badges:
-<<<<<<< HEAD
-   - ![made by Strapi icon](/user-docs/latest/assets/icons/official-market.svg) to indicate the plugin is made by Strapi,
-   - ![verified by Strapi icon](/user-docs/latest/assets/icons/verified-marketplace.svg) to indicate the plugin was verified by Strapi.
-=======
   - ![made by Strapi icon](../assets/icons/official-market.svg) to indicate the plugin is made by Strapi,
   - ![verified by Strapi icon](../assets/icons/verified-marketplace.svg) to indicate the plugin was verified by Strapi.
->>>>>>> 09989094
 - the plugin description
 - a **Learn more** button for additional information, including detailed implementation instructions
 - a **Copy install command** button to copy the plugin installation command to the local clipboard
@@ -46,11 +33,7 @@
 
 To install a new plugin via the Marketplace:
 
-<<<<<<< HEAD
-1. Go to the ![Marketplace icon](/user-docs/latest/assets/icons/marketplace.svg) Marketplace.
-=======
 1. Go to the ![Marketplace icon](../assets/icons/marketplace.svg) Marketplace.
->>>>>>> 09989094
 2. Choose an available plugin and click on the **Copy install command** button.
 3. Switch to your terminal and navigate to the Strapi application directory.
 4. Paste and run the copied install command.
